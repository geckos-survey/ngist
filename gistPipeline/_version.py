--- conflicted
+++ resolved
@@ -1,7 +1,3 @@
 """Version information."""
 
-<<<<<<< HEAD
 __version__ = "7.2.1"
-=======
-__version__ = "7.2.0"
->>>>>>> 7a89b586
